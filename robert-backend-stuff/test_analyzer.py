import cv2
import numpy as np
from transformers import pipeline
import torch
from moviepy import VideoFileClip
import os
import yt_dlp
from PIL import Image
from vosk import Model, KaldiRecognizer
import wave
import json
from youtube_transcript_api import YouTubeTranscriptApi
import re
import pydub
<<<<<<< HEAD
from pydub import AudioSegment
import glob
from torch.utils.data import Dataset, DataLoader
from concurrent.futures import ThreadPoolExecutor
from typing import List, Dict
import logging
from datetime import datetime
from torchvision import transforms
from datasets import Dataset
import timm
import gc

logging.basicConfig(level=logging.INFO, format='%(asctime)s - %(levelname)s - %(message)s')
logger = logging.getLogger(__name__)

class RetryableError(Exception):
    pass

class ModelLoadError(RetryableError):
    pass

def retry_with_backoff(retries=3, backoff_in_seconds=1):
    def decorator(func):
        def wrapper(*args, **kwargs):
            import time
            attempt = 0
            while attempt < retries:
                try:
                    return func(*args, **kwargs)
                except RetryableError as e:
                    attempt += 1
                    if attempt == retries:
                        raise
                    sleep_time = backoff_in_seconds * (2 ** (attempt - 1))
                    logger.warning(f"Attempt {attempt} failed: {str(e)}. Retrying in {sleep_time}s")
                    time.sleep(sleep_time)
            return None
        return wrapper
    return decorator

def process_frame(frame: torch.Tensor) -> torch.Tensor:
    # Resize frame to match model input requirements
    frame = cv2.resize(frame.numpy(), (224, 224), interpolation=cv2.INTER_AREA)
    frame_tensor = torch.from_numpy(frame).permute(2, 0, 1).float() / 255.0
    return frame_tensor.unsqueeze(0)


class FrameDataset(Dataset):
    def __init__(self, frames: List[np.ndarray]):
        self.frames = frames
    
    def __len__(self) -> int:
        return len(self.frames)
    
    def __getitem__(self, idx: int) -> torch.Tensor:
        if isinstance(idx, (list, tuple)):
            return [self.__getitem__(i) for i in idx]
            
        frame = self.frames[idx]
        frame_rgb = cv2.cvtColor(frame, cv2.COLOR_BGR2RGB)
        frame_tensor = torch.from_numpy(frame_rgb).float() / 255.0
        
        # Normalize manually
        frame_tensor = transforms.Normalize(
            mean=[0.485, 0.456, 0.406],
            std=[0.229, 0.224, 0.225]
        )(frame_tensor.permute(2, 0, 1).unsqueeze(0))
        
        return frame_tensor.squeeze(0)

def collate_frames(batch):
    batch = [torch.tensor(b, dtype=torch.float32) if not isinstance(b, torch.Tensor) else b for b in batch]
    
    # Ensure all tensors have the same shape
    batch = [b.unsqueeze(0) if b.dim() == 3 else b for b in batch]
    
    return torch.stack(batch)



class OptimizedHuggingFaceSummarizer:
    def __init__(self):
        self.device = torch.device('cuda' if torch.cuda.is_available() else 'cpu')
        self.setup_torch_optimizations()
        self.load_models()
        
    def setup_torch_optimizations(self):
        if torch.cuda.is_available():
            torch.backends.cudnn.benchmark = True
            torch.backends.cuda.matmul.allow_tf32 = True
            torch.backends.cudnn.allow_tf32 = True
            torch.set_float32_matmul_precision('high')
            torch.cuda.empty_cache()
        
    @retry_with_backoff(retries=3)
    def load_models(self):
        try:
            self.summarizer = pipeline(
                "summarization",
                model="sshleifer/distilbart-cnn-12-6",
                device=0 if torch.cuda.is_available() else -1,
                batch_size=4
            )
        except Exception as e:
            logger.error(f"Failed to load summarizer: {e}")
            raise ModelLoadError(f"Summarizer load failed: {e}")

        try:
            self.classifier = pipeline(
                "zero-shot-classification",
                model="facebook/bart-large-mnli",
                device=0 if torch.cuda.is_available() else -1
            )
        except Exception as e:
            logger.error(f"Failed to load classifier: {e}")
            raise ModelLoadError(f"Classifier load failed: {e}")

    def prepare_data(self, visual_content: str, transcription: str, captions: str) -> Dataset:
        data = []
        chunk_size = 500
        
        def chunk_text(text: str) -> List[str]:
            return [text[i:i + chunk_size] for i in range(0, len(text), chunk_size)]
        
        visual_chunks = chunk_text(visual_content)
        transcription_chunks = chunk_text(transcription)
        caption_chunks = chunk_text(captions)
        
        max_chunks = max(len(visual_chunks), len(transcription_chunks), len(caption_chunks))
        
        for i in range(max_chunks):
            chunk = {
                'visual': visual_chunks[min(i, len(visual_chunks)-1)],
                'audio': transcription_chunks[min(i, len(transcription_chunks)-1)],
                'captions': caption_chunks[min(i, len(caption_chunks)-1)]
            }
            data.append(chunk)
            
        return Dataset.from_dict({
            'text': [
                f"Visual: {d['visual']}\nAudio: {d['audio']}\nCaptions: {d['captions']}"
                for d in data
            ]
        })

    @retry_with_backoff(retries=2)
    def generate_summary(self, dataset: Dataset) -> str:
        try:
            with torch.amp.autocast("cuda"):
                summaries = []
                for i in range(0, len(dataset), 4):
                    batch = dataset[i:i+4]['text']
                    summary_output = self.summarizer(
                        batch,
                        max_length=1000,
                        min_length=100,
                        do_sample=True,
                        num_beams=4,  # Beam search for better coherence
                        early_stopping=True,
                        truncation=True
                    )
                    summaries.extend(s['summary_text'] for s in summary_output)
                
                combined_summary = ' '.join(summaries)
                
                final_summary = self.summarizer(
                    combined_summary,
                    max_length=300,
                    min_length=100,
                    do_sample=True,
                    num_beams=4,
                    early_stopping=True,
                    truncation=True
                )[0]['summary_text']
                
                # Post-processing to improve readability
                import re
                final_summary = re.sub(r'\s+', ' ', final_summary)  # Remove extra whitespace
                final_summary = final_summary.capitalize()  # Capitalize first letter
                
                return final_summary
        
        except Exception as e:
            logger.error(f"Summary generation failed: {e}")
            return "Detailed summary could not be generated."

    def classify_content(self, dataset: Dataset) -> Dict:
        backup_categories = ["general", "other"]
        
        try:
            with torch.amp.autocast("cuda"):
                full_text = ' '.join(dataset['text'])
                categories = [
                    "educational", "entertainment", "news", 
                    "tutorial", "vlog", "documentary",
                    "gaming", "music", "sports", "comedy",
                    "medical", "technology", "cooking",
                    "travel", "fashion", "lifestyle",
                    "informational", "review", "reaction",
                    "business", "travel", "history",
                    "science", "art", "culture"
        
                ]
                
                results = self.classifier(
                    full_text,
                    categories,
                    multi_label=True
                )
                
                return {
                    'primary_type': results['labels'][0],
                    'confidence': results['scores'][0],
                    'additional_types': [
                        {'label': label, 'score': score}
                        for label, score in zip(results['labels'][1:3], results['scores'][1:3])
                    ]
                }
                
        except Exception as e:
            logger.error(f"Classification failed, using fallback: {e}")
            return {
                'primary_type': backup_categories[0],
                'confidence': 0.5,
                'additional_types': [{'label': backup_categories[1], 'score': 0.3}]
            }

    def interpret_content(self, visual_content: str, transcription: str, captions: str) -> Dict:
        try:
            dataset = self.prepare_data(visual_content, transcription, captions)
            summary = self.generate_summary(dataset)
            classification = self.classify_content(dataset)
            
            return {
                'summary': summary,
                'content_type': classification['primary_type'],
                'type_confidence': classification['confidence'],
                'additional_types': classification['additional_types']
            }
            
        except Exception as e:
            logger.error(f"Content interpretation failed: {e}")
            return {
                'summary': "Analysis failed due to technical issues.",
                'content_type': "unknown",
                'type_confidence': 0.0,
                'additional_types': []
            }

class OptimizedVideoBot:
    def __init__(self, sample_rate: int = 2):
        self.device = torch.device('cuda' if torch.cuda.is_available() else 'cpu')
        self.setup_torch_optimizations()
        self.initialize_models()
        
        self.sample_rate = sample_rate
        self.batch_size = 32
        self.chunk_size = 131072
        self.num_threads = 16
        
        self.scenes = []
        self.frames = []
        self.transcription = ""
        self.youtube_captions = ""
        
        self.setup_temp_directory()

    def setup_torch_optimizations(self):
        torch.backends.cudnn.benchmark = True
        torch.backends.cuda.matmul.allow_tf32 = True
        torch.backends.cudnn.allow_tf32 = True
        if torch.cuda.is_available():
            torch.cuda.empty_cache()
            torch.set_float32_matmul_precision('high')

    @retry_with_backoff(retries=3)
    def initialize_models(self):
        try:
            self.scene_detector = cv2.createBackgroundSubtractorMOG2(
                history=150,
                varThreshold=50,
                detectShadows=False
            )
            
            self.image_analyzer = self.load_image_analyzer()
            self.image_analyzer = self.image_analyzer.to(self.device)
            
            model_path = os.path.join(
                os.path.dirname(os.path.abspath(__file__)),
                "models",
                "vosk-model-en-us-0.22"
            )
            self.vosk_model = Model(model_path)
            
            self.hf_summarizer = OptimizedHuggingFaceSummarizer()
            
        except Exception as e:
            raise ModelLoadError(f"Model initialization failed: {e}")

    @staticmethod
    def load_image_analyzer():
        model = timm.create_model('vit_base_patch16_224', pretrained=True)
        model.eval()
        return model

    def setup_temp_directory(self):
        self.temp_dir = os.path.join(os.getcwd(), "temp_processing")
        os.makedirs(self.temp_dir, exist_ok=True)

    def get_temp_path(self, prefix: str, suffix: str) -> str:
        timestamp = datetime.now().strftime("%Y%m%d_%H%M%S")
        return os.path.join(
            self.temp_dir,
            f"{prefix}_{timestamp}_{os.getpid()}{suffix}"
        )

    def get_youtube_captions(self, url: str) -> str:
        try:
            video_id = re.search(r'(?:v=|\/)([0-9A-Za-z_-]{11}).*', url)
            if not video_id:
                return "[Could not extract video ID]"
            
            transcript_list = YouTubeTranscriptApi.list_transcripts(video_id.group(1))
            try:
                transcript = transcript_list.find_transcript(['en'])
            except:
                transcript = transcript_list.find_generated_transcript(['en'])
            
            captions = transcript.fetch()
            return ' '.join(entry['text'] for entry in captions)
        except Exception as e:
            logger.error(f"Caption error: {e}")
            return "[No captions available]"

    def download_video(self, url: str) -> str:
        output_path = self.get_temp_path("video", ".mp4")
        ydl_opts = {
            'format': 'best[height<=720]',
            'outtmpl': output_path,
            'quiet': True
        }
        
        with yt_dlp.YoutubeDL(ydl_opts) as ydl:
            ydl.download([url])
        return output_path

    def process_frames_batch(self, frames: List[np.ndarray]) -> List[Dict]:
        try:
            dataset = FrameDataset(frames)
            dataloader = DataLoader(
                dataset,
                batch_size=self.batch_size,
                num_workers=0,
                pin_memory=True,
                collate_fn=collate_frames
            )

            results = []
            with torch.no_grad():
                for batch in dataloader:
                    if batch.numel() == 0:  # Skip empty batches
                        continue

                    batch = batch.to(self.device)
                    
                    # Ensure correct tensor shape
                    if batch.dim() == 3:
                        batch = batch.unsqueeze(0)
                    
                    try:
                        outputs = self.image_analyzer(batch)
                        
                        # Normalize outputs if needed
                        if isinstance(outputs, torch.Tensor):
                            probs = torch.softmax(outputs, dim=1)
                            top_probs, top_classes = probs.topk(1, dim=1)
                            
                            for prob, cls in zip(top_probs, top_classes):
                                results.append({
                                    'label': f'class_{cls.item()}',
                                    'score': float(prob.item())
                                })
                        
                    except Exception as model_error:
                        logger.error(f"Model inference error: {model_error}")
                
                return results
            
        except Exception as e:
            logger.error(f"Batch processing error: {e}")
            return []


    def process_video(self, video_path: str, is_youtube_url: bool = False) -> None:
        try:
            # Download YouTube video if needed
            if is_youtube_url:
                self.youtube_captions = self.get_youtube_captions(video_path)
                video_path = self.download_video(video_path)
            
            # Open video capture
            cap = cv2.VideoCapture(video_path)
            if not cap.isOpened():
                raise ValueError("Could not open video file")
            
            # Video metadata
            fps = cap.get(cv2.CAP_PROP_FPS)
            total_frames = int(cap.get(cv2.CAP_PROP_FRAME_COUNT))
            
            # Initialize tracking variables
            self.scenes = [0]
            self.frames = []
            prev_frame = None
            frames_buffer = []
            max_buffer_size = 100
            frame_idx = 0
            
            # Limit total frames to prevent memory issues
            max_total_frames = min(total_frames, 20000)
            
            # Parallel processing setup
            with ThreadPoolExecutor(max_workers=self.num_threads) as executor:
                while frame_idx < max_total_frames:
                    ret, frame = cap.read()
                    if not ret:
                        break
                    
                    # Sample frames
                    if frame_idx % self.sample_rate == 0:
                        # Convert to grayscale for scene detection
                        gray = cv2.cvtColor(frame, cv2.COLOR_BGR2GRAY)
                        
                        # Scene change detection
                        if prev_frame is not None:
                            diff = cv2.absdiff(gray, prev_frame)
                            mean_diff = np.mean(diff)
                            
                            if mean_diff > 30:
                                self.scenes.append(frame_idx)
                                frames_buffer.append(frame)
                        
                        prev_frame = gray
                        self.frames.append(frame)
                        
                        # Process frames in batches
                        if len(frames_buffer) >= max_buffer_size:
                            executor.submit(self.process_frames_batch, frames_buffer)
                            frames_buffer = []
                            torch.cuda.empty_cache()
                    
                    frame_idx += 1
                    
                    # Progress logging
                    if frame_idx % 100 == 0:
                        logger.info(f"Processed {frame_idx}/{max_total_frames} frames")
                
                # Process any remaining frames
                if frames_buffer:
                    executor.submit(self.process_frames_batch, frames_buffer)
                
                # Parallel audio processing
                audio_future = executor.submit(self.process_audio, video_path)
                self.transcription = audio_future.result()
            
            # Close video capture and clean up
            cap.release()
            
            # Remove temporary YouTube download if applicable
            if is_youtube_url and os.path.exists(video_path):
                os.remove(video_path)
            
            # Logging
            logger.info(f"Video processing complete. Total scenes: {len(self.scenes)}")
            logger.info(f"Total frames processed: {len(self.frames)}")
            
        except Exception as e:
            logger.error(f"Video processing error: {e}")
            # Cleanup in case of error
            if 'cap' in locals():
                cap.release()
            if is_youtube_url and os.path.exists(video_path):
                os.remove(video_path)
            raise


    def process_audio(self, video_path: str) -> str:
        try:
            video = VideoFileClip(video_path)
            if video.audio is None:
                return "[No audio found]"

            audio_path = self.get_temp_path("audio", ".wav")
            
            # Add proper cleanup
            try:
                video.audio.write_audiofile(
                    audio_path,
                    fps=16000,
                    nbytes=2,
                    codec='pcm_s16le',
                    ffmpeg_params=["-ac", "1"]
                )
            finally:
                video.close()
                
            # Add file handling with context manager
            with wave.open(audio_path, 'rb') as wf:
                rec = KaldiRecognizer(self.vosk_model, 16000)
                rec.SetWords(False)
                rec.SetPartialWords(False)
                
                results = []
                while True:
                    data = wf.readframes(16000)
                    if len(data) == 0:
                        break
                    if rec.AcceptWaveform(data):
                        results.append(json.loads(rec.Result())['text'])
                        
            # Ensure cleanup
            if os.path.exists(audio_path):
                os.remove(audio_path)
                
            return ' '.join(results)

        except Exception as e:
            logger.error(f"Audio processing error: {e}")
            return "[Audio processing error]"
        finally:
            if 'audio' in locals():
                del audio
            torch.cuda.empty_cache()

    def process_audio_chunk(self, chunk: np.ndarray) -> str:
        with torch.cuda.amp.autocast():
            chunk_tensor = torch.tensor(chunk, device=self.device, dtype=torch.float32)
            return str(chunk_tensor.mean().item())


    def analyze_scenes(self) -> List[Dict]:
        if len(self.scenes) < 2:
            logger.warning("Not enough scenes detected for analysis.")
            return []

        try:
            scene_analyses = []
            for i in range(len(self.scenes) - 1):
                start_idx = self.scenes[i]
                end_idx = self.scenes[i + 1]

                if start_idx >= len(self.frames) or end_idx >= len(self.frames):
                    continue

                mid_idx = start_idx + (end_idx - start_idx) // 2
                frame = self.frames[mid_idx]
                
                try:
                    frame_resized = cv2.resize(frame, (224, 224), interpolation=cv2.INTER_AREA)
                    frame_rgb = cv2.cvtColor(frame_resized, cv2.COLOR_BGR2RGB)
                    frame_tensor = torch.from_numpy(frame_rgb).permute(2, 0, 1).float() / 255.0
                    
                    # Explicitly move to the correct device
                    frame_tensor = frame_tensor.to(self.device).unsqueeze(0)
                    
                    with torch.no_grad():
                        outputs = self.image_analyzer(frame_tensor)
                        
                    # Process outputs based on model type
                    if isinstance(outputs, torch.Tensor):
                        top_k = torch.topk(outputs, k=1)
                        label = f"class_{top_k.indices.item()}"
                        confidence = top_k.values.item()
                    else:
                        # Fallback for pipeline-style output
                        label = outputs[0]['label']
                        confidence = outputs[0]['score']
                    
                    scene_analyses.append({
                        'start_frame': start_idx,
                        'end_frame': end_idx,
                        'visual_content': label,
                        'confidence': float(confidence)
                    })
                    
                except Exception as frame_error:
                    logger.error(f"Frame analysis error: {frame_error}")
                    continue

            return scene_analyses
        
        except Exception as e:
            logger.error(f"Scene analysis error: {e}")
            return []


    def generate_summary(self) -> Dict:
        scene_analyses = self.analyze_scenes()
        
        scene_counts = {}
        for scene in scene_analyses:
            content = scene['visual_content']
            scene_counts[content] = scene_counts.get(content, 0) + 1

        # Ensure valid scene data before proceeding  
        if not scene_counts:
            logger.warning("No valid scenes detected.")
            return {
                'scene_analyses': [],
                'scene_frequency': {},
                'transcription': self.transcription,
                'youtube_captions': self.youtube_captions
            }

        sorted_scenes = dict(
            sorted(scene_counts.items(), key=lambda x: x[1], reverse=True)
        )

        return {
            'scene_analyses': scene_analyses,
            'scene_frequency': sorted_scenes,
            'transcription': self.transcription,
            'youtube_captions': self.youtube_captions
        }


    def generate_interpreted_summary(self) -> Dict:
        summary = self.generate_summary()
        
        visual_content = "\n".join([
            f"{content}: {count} occurrences" 
            for content, count in summary['scene_frequency'].items()
        ])
        
        interpretation = self.hf_summarizer.interpret_content(
            visual_content,
            summary['transcription'],
            summary['youtube_captions']
        )
        
        interpreted_summary = {
            'narrative': interpretation['summary'],
            'content_type': interpretation['content_type'],
            'type_confidence': interpretation['type_confidence'],
            'additional_types': interpretation.get('additional_types', []),
            'main_visual_elements': [
                f"{content} ({count} scenes)" 
                for content, count in list(summary['scene_frequency'].items())[:5]
            ],
            'scene_timeline': [(s['start_frame'], s['visual_content'], s['confidence']) 
                             for s in summary['scene_analyses']],
            'technical_stats': {
                'total_scenes': len(summary['scene_analyses']),
                'avg_confidence': sum(s['confidence'] for s in summary['scene_analyses']) / 
                                len(summary['scene_analyses']) if summary['scene_analyses'] else 0,
                'has_audio': self.transcription != "[No audio found]",
                'has_captions': self.youtube_captions != "[No captions available]"
            },
            'transcriptions': {
                'youtube': summary['youtube_captions'],
                'audio': summary['transcription']
            }
        }
        
        logger.info("\nINTERPRETED SUMMARY")
        logger.info("="*50)
        
        logger.info(f"\nPRIMARY CLASSIFICATION:")
        logger.info(f"• Type: {interpreted_summary['content_type'].title()}")
        logger.info(f"• Confidence: {interpreted_summary['type_confidence']:.2f}")
        
        if interpreted_summary['additional_types']:
            logger.info("\nADDITIONAL CATEGORIES:")
            for type_info in interpreted_summary['additional_types']:
                logger.info(f"• {type_info['label'].title()} (Confidence: {type_info['score']:.2f})")
        
        logger.info("\nVISUAL CONTENT ANALYSIS:")
        for element in interpreted_summary['main_visual_elements']:
            logger.info(f"• {element}")
        
        logger.info("\nCONTENT SUMMARY:")
        logger.info(interpreted_summary['narrative'])
        
        logger.info("\nTRANSCRIPTIONS:")
        logger.info("-"*50)
        logger.info("YOUTUBE CAPTIONS:")
        logger.info(interpreted_summary['transcriptions']['youtube'])
        logger.info("\nAUDIO TRANSCRIPTION:")
        logger.info(interpreted_summary['transcriptions']['audio'])
        logger.info("-"*50)
        
        stats = interpreted_summary['technical_stats']
        logger.info("\nTECHNICAL STATISTICS:")
        logger.info(f"• Total Scenes: {stats['total_scenes']}")
        logger.info(f"• Average Confidence: {stats['avg_confidence']:.2f}")
        logger.info(f"• Audio Available: {stats['has_audio']}")
        logger.info(f"• Captions Available: {stats['has_captions']}")
        
        return interpreted_summary
        
    def cleanup(self):
        try:
            if os.path.exists(self.temp_dir):
                for file in glob.glob(os.path.join(self.temp_dir, "*")):
                    try:
                        os.remove(file)
                    except Exception as e:
                        logger.error(f"Error removing {file}: {e}")
                os.rmdir(self.temp_dir)
            
            self.frames = []
            self.scenes = []
            torch.cuda.empty_cache()
            gc.collect()
                
        except Exception as e:
            logger.error(f"Cleanup error: {e}")

def main():
    try:
        logger.info("Initializing Video Analysis Bot...")
        bot = OptimizedVideoBot(sample_rate=10)
        
        video_url = input("\nEnter YouTube URL: ")
        
        logger.info("\nStarting comprehensive video analysis...")
        logger.info("Step 1: Processing video and extracting frames...")
        bot.process_video(video_url, is_youtube_url=True)
        
        logger.info("Step 2: Analyzing scenes and generating technical summary...")
        summary = bot.generate_summary()
        
        logger.info("Step 3: Creating interpreted summary...")
        interpreted_summary = bot.generate_interpreted_summary()
        
        logger.info("\nCleaning up temporary files...")
        bot.cleanup()
        
        logger.info("\nAnalysis complete!")
        return interpreted_summary
        
    except KeyboardInterrupt:
        logger.info("\nAnalysis interrupted by user.")
        try:
            bot.cleanup()
        except:
            pass
    except Exception as e:
        logger.error(f"Analysis failed: {e}")
        try:
            bot.cleanup()
        except:
            pass
        raise
=======
import glob
from torch.utils.data import Dataset, DataLoader
from typing import List, Dict

def collate_frames(batch):
    """Custom collate function for PIL images"""
    return batch

class FrameDataset(Dataset):
    """Dataset for batch processing video frames"""
    def __init__(self, frames: List[np.ndarray]):
        self.frames = frames
        
    def __len__(self):
        return len(self.frames)
    
    def __getitem__(self, idx):
        frame = self.frames[idx]
        # Convert frame to RGB for the model
        frame_rgb = cv2.cvtColor(frame, cv2.COLOR_BGR2RGB)
        # Convert to PIL Image
        pil_image = Image.fromarray(frame_rgb)
        return pil_image

class VideoAnalysisBot:
    def __init__(self):
        # Check for GPU availability
        self.device = torch.device('cuda' if torch.cuda.is_available() else 'cpu')
        print(f"Using device: {self.device}")

        # Initialize models and pipelines with GPU support
        self.scene_detector = cv2.createBackgroundSubtractorMOG2()
        try:
            # Initialize image analyzer with GPU support
            self.image_analyzer = pipeline(
                "image-classification",
                model="microsoft/resnet-50",
                device=0 if torch.cuda.is_available() else -1  # Use GPU if available
            )
        except OSError:
            # Fallback to smaller model with GPU support
            self.image_analyzer = pipeline(
                "image-classification",
                model="google/vit-base-patch16-224",
                device=0 if torch.cuda.is_available() else -1
            )
        
        # Initialize CUDA-based video processing if available
        if torch.cuda.is_available():
            torch.backends.cudnn.benchmark = True  # Enable CUDNN benchmarking for faster processing
        
        # Initialize Vosk model with absolute path
        current_dir = os.path.dirname(os.path.abspath(__file__))
        model_path = os.path.join(current_dir, "models", "vosk-model-en-us-0.22")
        
        print(f"Loading Vosk model from: {model_path}")
        print(f"Model directory contents: {os.listdir(model_path)}")
        
        try:
            self.vosk_model = Model(model_path)
            print("Successfully loaded Vosk model!")
        except Exception as e:
            print(f"Error loading model: {str(e)}")
            raise

        # Initialize video analysis attributes
        self.scenes = []
        self.frames = []
        self.transcription = ""
        self.youtube_captions = ""

    def preprocess_audio(self, audio_path):
        """Preprocess audio for better transcription"""
        processed_path = None
        try:
            # Generate unique filename using timestamp and process ID
            import time
            timestamp = int(time.time())
            processed_path = f"temp_processed_audio_{os.getpid()}_{timestamp}.wav"
            
            # Load audio
            audio = pydub.AudioSegment.from_wav(audio_path)
            
            # Convert to mono if stereo
            if audio.channels > 1:
                audio = audio.set_channels(1)
            
            # Normalize volume
            audio = pydub.effects.normalize(audio)
            
            # Set optimal sample rate for model
            audio = audio.set_frame_rate(16000)
            
            # Export processed audio
            audio.export(processed_path, format="wav", 
                        parameters=["-ac", "1", "-ar", "16000"])
            return processed_path
                
        except Exception as e:
            print(f"Error preprocessing audio: {str(e)}")
            if processed_path and os.path.exists(processed_path):
                try:
                    os.remove(processed_path)
                except:
                    pass
            return audio_path
                        
    def get_youtube_captions(self, url):
        """Get captions from YouTube video"""
        try:
            # Extract video ID from URL
            video_id = re.search(r'(?:v=|\/)([0-9A-Za-z_-]{11}).*', url)
            if not video_id:
                return "[Could not extract video ID]"
            video_id = video_id.group(1)

            # Get transcript
            try:
                transcript_list = YouTubeTranscriptApi.list_transcripts(video_id)
                transcript = transcript_list.find_transcript(['en'])
                captions = transcript.fetch()
                return ' '.join([entry['text'] for entry in captions])
            except:
                try:
                    # Try auto-generated captions
                    transcript = transcript_list.find_generated_transcript(['en'])
                    captions = transcript.fetch()
                    return ' '.join([entry['text'] for entry in captions])
                except Exception as e:
                    print(f"Error getting captions: {str(e)}")
                    return "[No captions available]"
        except Exception as e:
            print(f"Error getting YouTube captions: {str(e)}")
            return "[Error retrieving captions]"

    def download_video(self, url):
        """Download video from YouTube"""
        try:
            ydl_opts = {
                'format': 'best[ext=mp4]',
                'outtmpl': 'temp_youtube_video.%(ext)s',
                'quiet': False,
                'no_warnings': False
            }
            
            with yt_dlp.YoutubeDL(ydl_opts) as ydl:
                ydl.download([url])
            
            print("Video download completed successfully!")
            return "temp_youtube_video.mp4"
        except Exception as e:
            print(f"Error downloading video: {str(e)}")
            raise

    def frame_generator(self, video_path, chunk_size=32):
        """Generate frames in chunks to reduce memory usage"""
        video = cv2.VideoCapture(video_path)
        total_frames = int(video.get(cv2.CAP_PROP_FRAME_COUNT))
        current_chunk = []
        frame_count = 0
        
        try:
            while True:
                ret, frame = video.read()
                if not ret:
                    if current_chunk:  # Yield remaining frames
                        yield current_chunk, frame_count - len(current_chunk), frame_count
                    break
                    
                current_chunk.append(frame)
                frame_count += 1
                
                if frame_count % 100 == 0:
                    print(f"Reading frame {frame_count}/{total_frames}")
                
                if len(current_chunk) >= chunk_size:
                    yield current_chunk, frame_count - chunk_size, frame_count
                    current_chunk = []
        finally:
            video.release()

    def process_video(self, video_path, is_youtube_url=False):
            """Process video with memory-efficient streaming"""
            video_clip = None
            temp_audio_path = None
            chunk_size = 32  # Process 32 frames at a time
            
            try:
                import time
                
                if is_youtube_url:
                    print(f"Processing YouTube video: {video_path}")
                    self.youtube_captions = self.get_youtube_captions(video_path)
                    video_path = self.download_video(video_path)
                else:
                    print(f"Processing local video: {video_path}")
                    if not os.path.exists(video_path):
                        raise FileNotFoundError(f"Video file not found: {video_path}")
                    self.youtube_captions = ""
                
                print("Initializing video processing...")
                self.scenes = [0]  # Start with first frame
                self.frames = []  # Initialize frames list
                prev_scene = None
                total_frames = 0
                
                # Process frames in chunks
                print("Processing frames in chunks...")
                for frames_chunk, start_idx, end_idx in self.frame_generator(video_path, chunk_size):
                    # Create dataset and dataloader for current chunk
                    dataset = FrameDataset(frames_chunk)
                    dataloader = DataLoader(
                        dataset,
                        batch_size=len(frames_chunk),
                        num_workers=0,
                        pin_memory=True if hasattr(self, 'gpu_available') and self.gpu_available else False,
                        collate_fn=collate_frames
                    )
                    
                    # Process chunk
                    for batch in dataloader:
                        # Process the frames in the batch with the scene detector
                        for i, frame_pil in enumerate(batch):
                            # Convert PIL Image back to numpy array for scene detection
                            frame_np = np.array(frame_pil)
                            frame_np = cv2.cvtColor(frame_np, cv2.COLOR_RGB2BGR)
                            
                            # Store frame for later analysis
                            self.frames.append(frame_np)
                            
                            # Apply scene detection
                            fgmask = self.scene_detector.apply(frame_np)
                            scene_score = np.mean(fgmask)
                            
                            # Scene detection logic
                            if prev_scene is None or (abs(scene_score - prev_scene) > 50 and 
                                (len(self.scenes) == 1 or (start_idx + i) - self.scenes[-1] > 30)):
                                self.scenes.append(start_idx + i)
                            
                            prev_scene = scene_score
                    
                    total_frames = end_idx
                    
                    # Free up memory for the chunk
                    del frames_chunk
                    if torch.cuda.is_available():
                        torch.cuda.empty_cache()
                
                # Make sure we include the last frame
                if self.scenes[-1] != total_frames - 1:
                    self.scenes.append(total_frames - 1)
                    
                print(f"Detected {len(self.scenes)} scenes")
                print(f"Stored {len(self.frames)} frames for analysis")
                
                # Extract and transcribe audio
                print("Extracting audio...")
                try:
                    timestamp = int(time.time())
                    temp_audio_path = f"temp_audio_{os.getpid()}_{timestamp}.wav"
                    
                    video_clip = VideoFileClip(video_path)
                    if video_clip.audio is not None:
                        video_clip.audio.write_audiofile(temp_audio_path)
                        video_clip.close()
                        video_clip = None
                        
                        print("Transcribing audio...")
                        self.transcription = self.transcribe_audio(temp_audio_path)
                        print("Transcription completed!")
                    else:
                        print("No audio stream found in video")
                        self.transcription = "[No audio found]"
                except Exception as e:
                    print(f"Error processing audio: {str(e)}")
                    self.transcription = "[Audio processing error]"
                    
            except Exception as e:
                print(f"Error processing video: {str(e)}")
                raise
                
            finally:
                # Cleanup
                if video_clip is not None:
                    video_clip.close()
                
                if torch.cuda.is_available():
                    torch.cuda.empty_cache()
                
                # Clean up temporary files
                time.sleep(0.1)
                
                if temp_audio_path and os.path.exists(temp_audio_path):
                    try:
                        os.remove(temp_audio_path)
                    except Exception as e:
                        print(f"Warning: Could not remove temporary audio file: {str(e)}")
                        with open("cleanup_files.txt", "a") as f:
                            f.write(f"{temp_audio_path}\n")
                
                if is_youtube_url and os.path.exists(video_path):
                    try:
                        os.remove(video_path)
                    except Exception as e:
                        print(f"Warning: Could not remove temporary video file: {str(e)}")
                        with open("cleanup_files.txt", "a") as f:
                            f.write(f"{video_path}\n")

    def transcribe_audio(self, audio_path):
        """Transcribe audio using Vosk"""
        processed_path = None
        wf = None
        try:
            # Preprocess audio
            processed_path = self.preprocess_audio(audio_path)
            
            # Open processed audio
            wf = wave.open(processed_path, "rb")
            
            # Create recognizer
            rec = KaldiRecognizer(self.vosk_model, wf.getframerate())
            rec.SetWords(True)
            rec.SetPartialWords(True)
            
            # Process in chunks
            chunk_size = 16000  # 1 second of audio at 16kHz
            transcription = []
            
            while True:
                data = wf.readframes(chunk_size)
                if len(data) == 0:
                    break
                    
                if rec.AcceptWaveform(data):
                    result = json.loads(rec.Result())
                    if 'text' in result and result['text'].strip():
                        transcription.append(result['text'])
            
            # Get final result
            final = json.loads(rec.FinalResult())
            if 'text' in final and final['text'].strip():
                transcription.append(final['text'])
                
            # Join all transcribed pieces with proper spacing
            return ' '.join(text for text in transcription if text.strip())
            
        except Exception as e:
            print(f"Error in transcription: {str(e)}")
            return "[Transcription error]"
            
        finally:
            # Clean up resources in reverse order of creation
            if wf:
                wf.close()
            import time
            # Add a small delay before file removal
            time.sleep(0.1)
            
            # Remove processed file if it exists and is different from input
            if processed_path and processed_path != audio_path and os.path.exists(processed_path):
                try:
                    os.remove(processed_path)
                except Exception as e:
                    print(f"Warning: Could not remove temporary file {processed_path}: {str(e)}")
                    # If we can't remove it now, mark it for later cleanup
                    with open("cleanup_files.txt", "a") as f:
                        f.write(f"{processed_path}\n")
    
    def analyze_scenes(self):
        """Analyze scenes with batched processing for GPU efficiency"""
        print("Analyzing scenes with improved detection...")
        scene_analyses = []
        
        if len(self.scenes) < 2:
            print("Not enough scenes detected for analysis")
            return []
        
        try:
            print(f"Processing {len(self.scenes)-1} scenes...")
            
            # Analyze middle frame of each scene
            for i in range(len(self.scenes)-1):
                try:
                    start_idx = self.scenes[i]
                    end_idx = self.scenes[i+1]
                    
                    # Safety check for index bounds
                    if start_idx >= len(self.frames) or end_idx >= len(self.frames):
                        continue
                        
                    # Get middle frame of scene
                    mid_idx = start_idx + (end_idx - start_idx) // 2
                    frame = self.frames[mid_idx]
                    
                    # Convert frame to RGB for the model
                    frame_rgb = cv2.cvtColor(frame, cv2.COLOR_BGR2RGB)
                    
                    # Convert to PIL Image
                    pil_image = Image.fromarray(frame_rgb)
                    
                    # Get visual analysis
                    visual_analysis = self.image_analyzer(pil_image)
                    if visual_analysis and len(visual_analysis) > 0:
                        analysis = visual_analysis[0]
                        
                        scene_analyses.append({
                            'start_frame': start_idx,
                            'end_frame': end_idx,
                            'visual_content': analysis['label'],
                            'confidence': analysis['score']
                        })
                        
                        print(f"Scene {i+1}/{len(self.scenes)-1} analyzed: {analysis['label']} ({analysis['score']:.2f})")
                    
                except Exception as e:
                    print(f"Error analyzing scene {i}: {str(e)}")
                    continue
                    
            print(f"Successfully analyzed {len(scene_analyses)} scenes")
            return scene_analyses
                
        except Exception as e:
            print(f"Error in scene analysis: {str(e)}")
            return []

    def generate_summary(self):
        """Generate a complete summary of the video"""
        print("\nGenerating video summary...")
        scene_analyses = self.analyze_scenes()
        
        if not scene_analyses:
            print("Warning: No scene analyses available")
            scene_analyses = []
        
        # Count scene frequencies
        scene_counts = {}
        for scene in scene_analyses:
            content = scene['visual_content']
            if content in scene_counts:
                scene_counts[content] += 1
            else:
                scene_counts[content] = 1
        
        # Sort scenes by frequency
        sorted_scenes = sorted(scene_counts.items(), key=lambda x: x[1], reverse=True)
        
        summary = {
            'scene_analyses': scene_analyses,
            'scene_frequency': dict(sorted_scenes),
            'transcription': self.transcription if hasattr(self, 'transcription') else "",
            'youtube_captions': self.youtube_captions if hasattr(self, 'youtube_captions') else ""
        }
        
        # Print complete report
        print("\n" + "="*50)
        print("COMPLETE VIDEO ANALYSIS REPORT")
        print("="*50)
        
        # Print YouTube captions first (if available)
        if summary['youtube_captions'] and summary['youtube_captions'] not in ["[No captions available]", "[Error retrieving captions]"]:
            print("\nYOUTUBE CAPTIONS")
            print("-"*30)
            print(summary['youtube_captions'])
            
        # Print transcription
        if summary['transcription'] and summary['transcription'] not in ["[No audio found]", "[Audio processing error]", "[Transcription error]"]:
            print("\nAUDIO TRANSCRIPTION")
            print("-"*30)
            print(summary['transcription'])
        
        # Print visual analysis statistics
        print("\nVISUAL CONTENT ANALYSIS")
        print("-"*30)
        if sorted_scenes:
            print("\nTop detected elements:")
            for content, count in list(summary['scene_frequency'].items())[:10]:  # Top 10 items
                print(f"• {content}: {count} occurrences")
        else:
            print("No visual elements detected")
                
        # Print scene timeline
        print("\nSCENE TIMELINE")
        print("-"*30)
        if scene_analyses:
            for scene in scene_analyses:
                start_time = scene['start_frame'] / 30  # Assuming 30 fps
                end_time = scene['end_frame'] / 30
                time_range = f"{start_time:.1f}s - {end_time:.1f}s"
                print(f"[{time_range}] {scene['visual_content']} (Confidence: {scene['confidence']:.2f})")
        else:
            print("No scene timeline available")
        
        return summary

    def cleanup_temp_files(self):
        """Clean up any temporary files"""
        # Clean up current temp files
        temp_patterns = [
            "temp_audio_*.wav",
            "temp_processed_audio_*.wav",
            "temp_youtube_video.mp4"
        ]
        
        for pattern in temp_patterns:
            for file in glob.glob(pattern):
                try:
                    if os.path.exists(file):
                        os.remove(file)
                except Exception as e:
                    print(f"Warning: Could not remove temporary file {file}: {str(e)}")
        
        # Clean up any files marked for cleanup
        if os.path.exists("cleanup_files.txt"):
            try:
                with open("cleanup_files.txt", "r") as f:
                    files_to_clean = f.readlines()
                
                for file in files_to_clean:
                    file = file.strip()
                    if os.path.exists(file):
                        try:
                            os.remove(file)
                        except Exception as e:
                            print(f"Warning: Could not remove marked file {file}: {str(e)}")
                
                os.remove("cleanup_files.txt")
            except Exception as e:
                print(f"Warning: Error during cleanup: {str(e)}")
>>>>>>> 6796065a

# Example usage
if __name__ == "__main__":
<<<<<<< HEAD
    main()
=======
    try:
        bot = VideoAnalysisBot()
        video_url = "https://www.youtube.com/watch?v=-moW9jvvMr4"
        
        print("Starting video analysis...")
        bot.process_video(video_url, is_youtube_url=True)
        result = bot.generate_summary()
        
        # Print complete report
        print("\n" + "="*50)
        print("COMPLETE VIDEO ANALYSIS REPORT")
        print("="*50)
        
        # Print YouTube captions first (if available)
        if result['youtube_captions'] and result['youtube_captions'] not in ["[No captions available]", "[Error retrieving captions]"]:
            print("\nYOUTUBE CAPTIONS")
            print("-"*30)
            print(result['youtube_captions'])
            
        # Print Vosk transcription
        if result['transcription'] and result['transcription'] not in ["[No audio found]", "[Audio processing error]", "[Transcription error]"]:
            print("\nVOSK AUDIO TRANSCRIPTION")
            print("-"*30)
            print(result['transcription'])
        
        # Print visual analysis statistics
        print("\nVISUAL CONTENT ANALYSIS")
        print("-"*30)
        print("\nTop detected elements:")
        for content, count in list(result['scene_frequency'].items())[:10]:  # Top 10 items
            print(f"• {content}: {count} occurrences")
            
        # Print scene timeline
        print("\nSCENE TIMELINE")
        print("-"*30)
        for scene in result['scene_analyses']:
            start_time = scene['start_frame'] / 30  # Assuming 30 fps
            end_time = scene['end_frame'] / 30
            time_range = f"{start_time:.1f}s - {end_time:.1f}s"
            print(f"[{time_range}] {scene['visual_content']} (Confidence: {scene['confidence']:.2f})")
            
    except Exception as e:
        print(f"An error occurred: {str(e)}")
    finally:
        # Clean up any remaining temporary files
        bot.cleanup_temp_files()
>>>>>>> 6796065a
<|MERGE_RESOLUTION|>--- conflicted
+++ resolved
@@ -12,7 +12,6 @@
 from youtube_transcript_api import YouTubeTranscriptApi
 import re
 import pydub
-<<<<<<< HEAD
 from pydub import AudioSegment
 import glob
 from torch.utils.data import Dataset, DataLoader
@@ -765,587 +764,4 @@
             bot.cleanup()
         except:
             pass
-        raise
-=======
-import glob
-from torch.utils.data import Dataset, DataLoader
-from typing import List, Dict
-
-def collate_frames(batch):
-    """Custom collate function for PIL images"""
-    return batch
-
-class FrameDataset(Dataset):
-    """Dataset for batch processing video frames"""
-    def __init__(self, frames: List[np.ndarray]):
-        self.frames = frames
-        
-    def __len__(self):
-        return len(self.frames)
-    
-    def __getitem__(self, idx):
-        frame = self.frames[idx]
-        # Convert frame to RGB for the model
-        frame_rgb = cv2.cvtColor(frame, cv2.COLOR_BGR2RGB)
-        # Convert to PIL Image
-        pil_image = Image.fromarray(frame_rgb)
-        return pil_image
-
-class VideoAnalysisBot:
-    def __init__(self):
-        # Check for GPU availability
-        self.device = torch.device('cuda' if torch.cuda.is_available() else 'cpu')
-        print(f"Using device: {self.device}")
-
-        # Initialize models and pipelines with GPU support
-        self.scene_detector = cv2.createBackgroundSubtractorMOG2()
-        try:
-            # Initialize image analyzer with GPU support
-            self.image_analyzer = pipeline(
-                "image-classification",
-                model="microsoft/resnet-50",
-                device=0 if torch.cuda.is_available() else -1  # Use GPU if available
-            )
-        except OSError:
-            # Fallback to smaller model with GPU support
-            self.image_analyzer = pipeline(
-                "image-classification",
-                model="google/vit-base-patch16-224",
-                device=0 if torch.cuda.is_available() else -1
-            )
-        
-        # Initialize CUDA-based video processing if available
-        if torch.cuda.is_available():
-            torch.backends.cudnn.benchmark = True  # Enable CUDNN benchmarking for faster processing
-        
-        # Initialize Vosk model with absolute path
-        current_dir = os.path.dirname(os.path.abspath(__file__))
-        model_path = os.path.join(current_dir, "models", "vosk-model-en-us-0.22")
-        
-        print(f"Loading Vosk model from: {model_path}")
-        print(f"Model directory contents: {os.listdir(model_path)}")
-        
-        try:
-            self.vosk_model = Model(model_path)
-            print("Successfully loaded Vosk model!")
-        except Exception as e:
-            print(f"Error loading model: {str(e)}")
-            raise
-
-        # Initialize video analysis attributes
-        self.scenes = []
-        self.frames = []
-        self.transcription = ""
-        self.youtube_captions = ""
-
-    def preprocess_audio(self, audio_path):
-        """Preprocess audio for better transcription"""
-        processed_path = None
-        try:
-            # Generate unique filename using timestamp and process ID
-            import time
-            timestamp = int(time.time())
-            processed_path = f"temp_processed_audio_{os.getpid()}_{timestamp}.wav"
-            
-            # Load audio
-            audio = pydub.AudioSegment.from_wav(audio_path)
-            
-            # Convert to mono if stereo
-            if audio.channels > 1:
-                audio = audio.set_channels(1)
-            
-            # Normalize volume
-            audio = pydub.effects.normalize(audio)
-            
-            # Set optimal sample rate for model
-            audio = audio.set_frame_rate(16000)
-            
-            # Export processed audio
-            audio.export(processed_path, format="wav", 
-                        parameters=["-ac", "1", "-ar", "16000"])
-            return processed_path
-                
-        except Exception as e:
-            print(f"Error preprocessing audio: {str(e)}")
-            if processed_path and os.path.exists(processed_path):
-                try:
-                    os.remove(processed_path)
-                except:
-                    pass
-            return audio_path
-                        
-    def get_youtube_captions(self, url):
-        """Get captions from YouTube video"""
-        try:
-            # Extract video ID from URL
-            video_id = re.search(r'(?:v=|\/)([0-9A-Za-z_-]{11}).*', url)
-            if not video_id:
-                return "[Could not extract video ID]"
-            video_id = video_id.group(1)
-
-            # Get transcript
-            try:
-                transcript_list = YouTubeTranscriptApi.list_transcripts(video_id)
-                transcript = transcript_list.find_transcript(['en'])
-                captions = transcript.fetch()
-                return ' '.join([entry['text'] for entry in captions])
-            except:
-                try:
-                    # Try auto-generated captions
-                    transcript = transcript_list.find_generated_transcript(['en'])
-                    captions = transcript.fetch()
-                    return ' '.join([entry['text'] for entry in captions])
-                except Exception as e:
-                    print(f"Error getting captions: {str(e)}")
-                    return "[No captions available]"
-        except Exception as e:
-            print(f"Error getting YouTube captions: {str(e)}")
-            return "[Error retrieving captions]"
-
-    def download_video(self, url):
-        """Download video from YouTube"""
-        try:
-            ydl_opts = {
-                'format': 'best[ext=mp4]',
-                'outtmpl': 'temp_youtube_video.%(ext)s',
-                'quiet': False,
-                'no_warnings': False
-            }
-            
-            with yt_dlp.YoutubeDL(ydl_opts) as ydl:
-                ydl.download([url])
-            
-            print("Video download completed successfully!")
-            return "temp_youtube_video.mp4"
-        except Exception as e:
-            print(f"Error downloading video: {str(e)}")
-            raise
-
-    def frame_generator(self, video_path, chunk_size=32):
-        """Generate frames in chunks to reduce memory usage"""
-        video = cv2.VideoCapture(video_path)
-        total_frames = int(video.get(cv2.CAP_PROP_FRAME_COUNT))
-        current_chunk = []
-        frame_count = 0
-        
-        try:
-            while True:
-                ret, frame = video.read()
-                if not ret:
-                    if current_chunk:  # Yield remaining frames
-                        yield current_chunk, frame_count - len(current_chunk), frame_count
-                    break
-                    
-                current_chunk.append(frame)
-                frame_count += 1
-                
-                if frame_count % 100 == 0:
-                    print(f"Reading frame {frame_count}/{total_frames}")
-                
-                if len(current_chunk) >= chunk_size:
-                    yield current_chunk, frame_count - chunk_size, frame_count
-                    current_chunk = []
-        finally:
-            video.release()
-
-    def process_video(self, video_path, is_youtube_url=False):
-            """Process video with memory-efficient streaming"""
-            video_clip = None
-            temp_audio_path = None
-            chunk_size = 32  # Process 32 frames at a time
-            
-            try:
-                import time
-                
-                if is_youtube_url:
-                    print(f"Processing YouTube video: {video_path}")
-                    self.youtube_captions = self.get_youtube_captions(video_path)
-                    video_path = self.download_video(video_path)
-                else:
-                    print(f"Processing local video: {video_path}")
-                    if not os.path.exists(video_path):
-                        raise FileNotFoundError(f"Video file not found: {video_path}")
-                    self.youtube_captions = ""
-                
-                print("Initializing video processing...")
-                self.scenes = [0]  # Start with first frame
-                self.frames = []  # Initialize frames list
-                prev_scene = None
-                total_frames = 0
-                
-                # Process frames in chunks
-                print("Processing frames in chunks...")
-                for frames_chunk, start_idx, end_idx in self.frame_generator(video_path, chunk_size):
-                    # Create dataset and dataloader for current chunk
-                    dataset = FrameDataset(frames_chunk)
-                    dataloader = DataLoader(
-                        dataset,
-                        batch_size=len(frames_chunk),
-                        num_workers=0,
-                        pin_memory=True if hasattr(self, 'gpu_available') and self.gpu_available else False,
-                        collate_fn=collate_frames
-                    )
-                    
-                    # Process chunk
-                    for batch in dataloader:
-                        # Process the frames in the batch with the scene detector
-                        for i, frame_pil in enumerate(batch):
-                            # Convert PIL Image back to numpy array for scene detection
-                            frame_np = np.array(frame_pil)
-                            frame_np = cv2.cvtColor(frame_np, cv2.COLOR_RGB2BGR)
-                            
-                            # Store frame for later analysis
-                            self.frames.append(frame_np)
-                            
-                            # Apply scene detection
-                            fgmask = self.scene_detector.apply(frame_np)
-                            scene_score = np.mean(fgmask)
-                            
-                            # Scene detection logic
-                            if prev_scene is None or (abs(scene_score - prev_scene) > 50 and 
-                                (len(self.scenes) == 1 or (start_idx + i) - self.scenes[-1] > 30)):
-                                self.scenes.append(start_idx + i)
-                            
-                            prev_scene = scene_score
-                    
-                    total_frames = end_idx
-                    
-                    # Free up memory for the chunk
-                    del frames_chunk
-                    if torch.cuda.is_available():
-                        torch.cuda.empty_cache()
-                
-                # Make sure we include the last frame
-                if self.scenes[-1] != total_frames - 1:
-                    self.scenes.append(total_frames - 1)
-                    
-                print(f"Detected {len(self.scenes)} scenes")
-                print(f"Stored {len(self.frames)} frames for analysis")
-                
-                # Extract and transcribe audio
-                print("Extracting audio...")
-                try:
-                    timestamp = int(time.time())
-                    temp_audio_path = f"temp_audio_{os.getpid()}_{timestamp}.wav"
-                    
-                    video_clip = VideoFileClip(video_path)
-                    if video_clip.audio is not None:
-                        video_clip.audio.write_audiofile(temp_audio_path)
-                        video_clip.close()
-                        video_clip = None
-                        
-                        print("Transcribing audio...")
-                        self.transcription = self.transcribe_audio(temp_audio_path)
-                        print("Transcription completed!")
-                    else:
-                        print("No audio stream found in video")
-                        self.transcription = "[No audio found]"
-                except Exception as e:
-                    print(f"Error processing audio: {str(e)}")
-                    self.transcription = "[Audio processing error]"
-                    
-            except Exception as e:
-                print(f"Error processing video: {str(e)}")
-                raise
-                
-            finally:
-                # Cleanup
-                if video_clip is not None:
-                    video_clip.close()
-                
-                if torch.cuda.is_available():
-                    torch.cuda.empty_cache()
-                
-                # Clean up temporary files
-                time.sleep(0.1)
-                
-                if temp_audio_path and os.path.exists(temp_audio_path):
-                    try:
-                        os.remove(temp_audio_path)
-                    except Exception as e:
-                        print(f"Warning: Could not remove temporary audio file: {str(e)}")
-                        with open("cleanup_files.txt", "a") as f:
-                            f.write(f"{temp_audio_path}\n")
-                
-                if is_youtube_url and os.path.exists(video_path):
-                    try:
-                        os.remove(video_path)
-                    except Exception as e:
-                        print(f"Warning: Could not remove temporary video file: {str(e)}")
-                        with open("cleanup_files.txt", "a") as f:
-                            f.write(f"{video_path}\n")
-
-    def transcribe_audio(self, audio_path):
-        """Transcribe audio using Vosk"""
-        processed_path = None
-        wf = None
-        try:
-            # Preprocess audio
-            processed_path = self.preprocess_audio(audio_path)
-            
-            # Open processed audio
-            wf = wave.open(processed_path, "rb")
-            
-            # Create recognizer
-            rec = KaldiRecognizer(self.vosk_model, wf.getframerate())
-            rec.SetWords(True)
-            rec.SetPartialWords(True)
-            
-            # Process in chunks
-            chunk_size = 16000  # 1 second of audio at 16kHz
-            transcription = []
-            
-            while True:
-                data = wf.readframes(chunk_size)
-                if len(data) == 0:
-                    break
-                    
-                if rec.AcceptWaveform(data):
-                    result = json.loads(rec.Result())
-                    if 'text' in result and result['text'].strip():
-                        transcription.append(result['text'])
-            
-            # Get final result
-            final = json.loads(rec.FinalResult())
-            if 'text' in final and final['text'].strip():
-                transcription.append(final['text'])
-                
-            # Join all transcribed pieces with proper spacing
-            return ' '.join(text for text in transcription if text.strip())
-            
-        except Exception as e:
-            print(f"Error in transcription: {str(e)}")
-            return "[Transcription error]"
-            
-        finally:
-            # Clean up resources in reverse order of creation
-            if wf:
-                wf.close()
-            import time
-            # Add a small delay before file removal
-            time.sleep(0.1)
-            
-            # Remove processed file if it exists and is different from input
-            if processed_path and processed_path != audio_path and os.path.exists(processed_path):
-                try:
-                    os.remove(processed_path)
-                except Exception as e:
-                    print(f"Warning: Could not remove temporary file {processed_path}: {str(e)}")
-                    # If we can't remove it now, mark it for later cleanup
-                    with open("cleanup_files.txt", "a") as f:
-                        f.write(f"{processed_path}\n")
-    
-    def analyze_scenes(self):
-        """Analyze scenes with batched processing for GPU efficiency"""
-        print("Analyzing scenes with improved detection...")
-        scene_analyses = []
-        
-        if len(self.scenes) < 2:
-            print("Not enough scenes detected for analysis")
-            return []
-        
-        try:
-            print(f"Processing {len(self.scenes)-1} scenes...")
-            
-            # Analyze middle frame of each scene
-            for i in range(len(self.scenes)-1):
-                try:
-                    start_idx = self.scenes[i]
-                    end_idx = self.scenes[i+1]
-                    
-                    # Safety check for index bounds
-                    if start_idx >= len(self.frames) or end_idx >= len(self.frames):
-                        continue
-                        
-                    # Get middle frame of scene
-                    mid_idx = start_idx + (end_idx - start_idx) // 2
-                    frame = self.frames[mid_idx]
-                    
-                    # Convert frame to RGB for the model
-                    frame_rgb = cv2.cvtColor(frame, cv2.COLOR_BGR2RGB)
-                    
-                    # Convert to PIL Image
-                    pil_image = Image.fromarray(frame_rgb)
-                    
-                    # Get visual analysis
-                    visual_analysis = self.image_analyzer(pil_image)
-                    if visual_analysis and len(visual_analysis) > 0:
-                        analysis = visual_analysis[0]
-                        
-                        scene_analyses.append({
-                            'start_frame': start_idx,
-                            'end_frame': end_idx,
-                            'visual_content': analysis['label'],
-                            'confidence': analysis['score']
-                        })
-                        
-                        print(f"Scene {i+1}/{len(self.scenes)-1} analyzed: {analysis['label']} ({analysis['score']:.2f})")
-                    
-                except Exception as e:
-                    print(f"Error analyzing scene {i}: {str(e)}")
-                    continue
-                    
-            print(f"Successfully analyzed {len(scene_analyses)} scenes")
-            return scene_analyses
-                
-        except Exception as e:
-            print(f"Error in scene analysis: {str(e)}")
-            return []
-
-    def generate_summary(self):
-        """Generate a complete summary of the video"""
-        print("\nGenerating video summary...")
-        scene_analyses = self.analyze_scenes()
-        
-        if not scene_analyses:
-            print("Warning: No scene analyses available")
-            scene_analyses = []
-        
-        # Count scene frequencies
-        scene_counts = {}
-        for scene in scene_analyses:
-            content = scene['visual_content']
-            if content in scene_counts:
-                scene_counts[content] += 1
-            else:
-                scene_counts[content] = 1
-        
-        # Sort scenes by frequency
-        sorted_scenes = sorted(scene_counts.items(), key=lambda x: x[1], reverse=True)
-        
-        summary = {
-            'scene_analyses': scene_analyses,
-            'scene_frequency': dict(sorted_scenes),
-            'transcription': self.transcription if hasattr(self, 'transcription') else "",
-            'youtube_captions': self.youtube_captions if hasattr(self, 'youtube_captions') else ""
-        }
-        
-        # Print complete report
-        print("\n" + "="*50)
-        print("COMPLETE VIDEO ANALYSIS REPORT")
-        print("="*50)
-        
-        # Print YouTube captions first (if available)
-        if summary['youtube_captions'] and summary['youtube_captions'] not in ["[No captions available]", "[Error retrieving captions]"]:
-            print("\nYOUTUBE CAPTIONS")
-            print("-"*30)
-            print(summary['youtube_captions'])
-            
-        # Print transcription
-        if summary['transcription'] and summary['transcription'] not in ["[No audio found]", "[Audio processing error]", "[Transcription error]"]:
-            print("\nAUDIO TRANSCRIPTION")
-            print("-"*30)
-            print(summary['transcription'])
-        
-        # Print visual analysis statistics
-        print("\nVISUAL CONTENT ANALYSIS")
-        print("-"*30)
-        if sorted_scenes:
-            print("\nTop detected elements:")
-            for content, count in list(summary['scene_frequency'].items())[:10]:  # Top 10 items
-                print(f"• {content}: {count} occurrences")
-        else:
-            print("No visual elements detected")
-                
-        # Print scene timeline
-        print("\nSCENE TIMELINE")
-        print("-"*30)
-        if scene_analyses:
-            for scene in scene_analyses:
-                start_time = scene['start_frame'] / 30  # Assuming 30 fps
-                end_time = scene['end_frame'] / 30
-                time_range = f"{start_time:.1f}s - {end_time:.1f}s"
-                print(f"[{time_range}] {scene['visual_content']} (Confidence: {scene['confidence']:.2f})")
-        else:
-            print("No scene timeline available")
-        
-        return summary
-
-    def cleanup_temp_files(self):
-        """Clean up any temporary files"""
-        # Clean up current temp files
-        temp_patterns = [
-            "temp_audio_*.wav",
-            "temp_processed_audio_*.wav",
-            "temp_youtube_video.mp4"
-        ]
-        
-        for pattern in temp_patterns:
-            for file in glob.glob(pattern):
-                try:
-                    if os.path.exists(file):
-                        os.remove(file)
-                except Exception as e:
-                    print(f"Warning: Could not remove temporary file {file}: {str(e)}")
-        
-        # Clean up any files marked for cleanup
-        if os.path.exists("cleanup_files.txt"):
-            try:
-                with open("cleanup_files.txt", "r") as f:
-                    files_to_clean = f.readlines()
-                
-                for file in files_to_clean:
-                    file = file.strip()
-                    if os.path.exists(file):
-                        try:
-                            os.remove(file)
-                        except Exception as e:
-                            print(f"Warning: Could not remove marked file {file}: {str(e)}")
-                
-                os.remove("cleanup_files.txt")
-            except Exception as e:
-                print(f"Warning: Error during cleanup: {str(e)}")
->>>>>>> 6796065a
-
-# Example usage
-if __name__ == "__main__":
-<<<<<<< HEAD
-    main()
-=======
-    try:
-        bot = VideoAnalysisBot()
-        video_url = "https://www.youtube.com/watch?v=-moW9jvvMr4"
-        
-        print("Starting video analysis...")
-        bot.process_video(video_url, is_youtube_url=True)
-        result = bot.generate_summary()
-        
-        # Print complete report
-        print("\n" + "="*50)
-        print("COMPLETE VIDEO ANALYSIS REPORT")
-        print("="*50)
-        
-        # Print YouTube captions first (if available)
-        if result['youtube_captions'] and result['youtube_captions'] not in ["[No captions available]", "[Error retrieving captions]"]:
-            print("\nYOUTUBE CAPTIONS")
-            print("-"*30)
-            print(result['youtube_captions'])
-            
-        # Print Vosk transcription
-        if result['transcription'] and result['transcription'] not in ["[No audio found]", "[Audio processing error]", "[Transcription error]"]:
-            print("\nVOSK AUDIO TRANSCRIPTION")
-            print("-"*30)
-            print(result['transcription'])
-        
-        # Print visual analysis statistics
-        print("\nVISUAL CONTENT ANALYSIS")
-        print("-"*30)
-        print("\nTop detected elements:")
-        for content, count in list(result['scene_frequency'].items())[:10]:  # Top 10 items
-            print(f"• {content}: {count} occurrences")
-            
-        # Print scene timeline
-        print("\nSCENE TIMELINE")
-        print("-"*30)
-        for scene in result['scene_analyses']:
-            start_time = scene['start_frame'] / 30  # Assuming 30 fps
-            end_time = scene['end_frame'] / 30
-            time_range = f"{start_time:.1f}s - {end_time:.1f}s"
-            print(f"[{time_range}] {scene['visual_content']} (Confidence: {scene['confidence']:.2f})")
-            
-    except Exception as e:
-        print(f"An error occurred: {str(e)}")
-    finally:
-        # Clean up any remaining temporary files
-        bot.cleanup_temp_files()
->>>>>>> 6796065a
+        raise