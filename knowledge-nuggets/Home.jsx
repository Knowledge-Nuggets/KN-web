--- conflicted
+++ resolved
@@ -10,11 +10,7 @@
 import { jsPDF } from 'jspdf';
 
 // Define a consistent API base URL
-<<<<<<< HEAD
 const API_BASE_URL = "https://dod-journals-ver-conditioning.trycloudflare.com "; // Use localhost or your server IP
-=======
-const API_BASE_URL = "https://collaboration-polymer-serves-drive.trycloudflare.com"; // Use localhost or your server IP
->>>>>>> ae7cbbc6
 
 const Home = () => {
   const [url, setUrl] = useState("");
